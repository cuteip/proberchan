--- conflicted
+++ resolved
@@ -66,14 +66,7 @@
 		return errors.Wrapf(err, "failed to parse resolver address. must be '<ip_address>:<port>': %s", dnsResolverIPAddrPortStr)
 	}
 
-<<<<<<< HEAD
-	disableIPv4Target := conf.GetDisableIpv4Target()
-	disableIPv6Target := conf.GetDisableIpv6Target()
-	if disableIPv4Target && disableIPv6Target {
-		return errors.New("either IPv4 or IPv6 must be enabled")
-	}
-
-	dnsRunner := dnsutil.New(dnsResolverIPAddrPortStr, disableIPv4Target, disableIPv6Target)
+	dnsRunner := dnsutil.New(dnsResolverIPAddrPortStr)
 	proberPing, err := probeping.New(l, dnsRunner)
 	if err != nil {
 		return err
@@ -81,29 +74,16 @@
 	proberHTTP, err := probehttp.New(l, dnsRunner)
 	if err != nil {
 		return err
-=======
-	dnsRunner := dnsutil.New(dnsResolverIPAddrPortStr)
-	proberPing, err := ping.New(l, dnsRunner)
-	if err != nil {
-		return err
-	}
-	switch conf.GetProbe().Type {
-	case configpb.ProberConfig_PING:
-		err = proberPing.ValidateConfig(conf.Probe.GetPingProbe())
-		if err != nil {
-			return errors.Wrapf(err, "failed to validate ping probe config")
-		}
-		err = proberPing.ProbeTickerLoop(ctx, conf.Probe.GetPingProbe())
-		if err != nil {
-			return err
-		}
->>>>>>> 04d6d3af
 	}
 
 	var wg sync.WaitGroup
 	for _, confProber := range conf.GetProbes() {
 		switch confProber.Type {
 		case configpb.ProberConfig_PING:
+			err = proberPing.ValidateConfig(conf.Probe.GetPingProbe())
+			if err != nil {
+				return errors.Wrapf(err, "failed to validate ping probe config")
+			}
 			wg.Add(1)
 			go func(confProber *configpb.ProberConfig) {
 				defer wg.Done()
