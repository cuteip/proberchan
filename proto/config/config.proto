syntax = "proto3";

package proberchan.config;

import "config/prober.proto";

option go_package = "github.com/cuteip/proberchan/config";

message ConfigRoot {
    // 各 probe 設定値である targets の名前解決に利用される DNS リゾルバの接続情報（UDP のみ）
    // "<ip_address>:<port>" の形式
    // 例："192.0.2.1:53"
    string dns_resolver = 1;

<<<<<<< HEAD
    // デフォルトでは IPv4 / IPv6 デュアルスタック環境とみなして動作する
    // IPv4 への到達性が無ければ disable_ipv4_target = true にする
    bool disable_ipv4_target = 2;
    // IPv6 への到達性が無ければ disable_ipv6_target = true にする
    bool disable_ipv6_target = 3;


    repeated proberchan.prober.ProberConfig probes = 101;
=======
    proberchan.prober.ProberConfig probe = 101;
>>>>>>> 04d6d3af
}<|MERGE_RESOLUTION|>--- conflicted
+++ resolved
@@ -12,16 +12,5 @@
     // 例："192.0.2.1:53"
     string dns_resolver = 1;
 
-<<<<<<< HEAD
-    // デフォルトでは IPv4 / IPv6 デュアルスタック環境とみなして動作する
-    // IPv4 への到達性が無ければ disable_ipv4_target = true にする
-    bool disable_ipv4_target = 2;
-    // IPv6 への到達性が無ければ disable_ipv6_target = true にする
-    bool disable_ipv6_target = 3;
-
-
     repeated proberchan.prober.ProberConfig probes = 101;
-=======
-    proberchan.prober.ProberConfig probe = 101;
->>>>>>> 04d6d3af
 }